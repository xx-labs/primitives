--- conflicted
+++ resolved
@@ -52,11 +52,7 @@
 
 	if b.locked {
 		t.Errorf("CreateBucketFromLeakRatio generated Bucket with incorrect "+
-<<<<<<< HEAD
 			"lock.\nexpected: %t\nreceived: %t", false, b.locked)
-=======
-			"lock.\nexpected: %v\nreceived: %v", expectedLeakRate, b.leakRate)
->>>>>>> 72fa961b
 	}
 }
 
@@ -258,12 +254,7 @@
 
 		if b.remaining != r.expectedRem {
 			t.Errorf("Incorrect number of tokens remaining in bucket (round %d)."+
-<<<<<<< HEAD
-				"\nexpected: %d\nreceived: %d",
-				i, r.expectedRem, b.remaining)
-=======
-				"\nexpected: %v\nreceived: %v", i, r.expectedRem, b.remaining)
->>>>>>> 72fa961b
+				"\nexpected: %d\nreceived: %d", i, r.expectedRem, b.remaining)
 		}
 	}
 }
@@ -397,11 +388,7 @@
 
 		if b.remaining != r.expectedRem {
 			t.Errorf("Incorrect number of tokens remaining in bucket (round %d)."+
-<<<<<<< HEAD
 				"\nexpected: %d\nreceived: %d", i, r.expectedRem, b.remaining)
-=======
-				"\nexpected: %v\nreceived: %v", i, r.expectedRem, b.remaining)
->>>>>>> 72fa961b
 		}
 	}
 }
