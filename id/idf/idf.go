--- conflicted
+++ resolved
@@ -32,18 +32,11 @@
 // IdFile describes the information and structure for saving an ID and Salt to
 // a JSON file that is both human-readable and used for processing.
 type IdFile struct {
-<<<<<<< HEAD
-	ID      id.ID             `json:"id"`
-	Type    string            `json:"type"`
-	Salt    [saltLen]byte     `json:"salt"`
-	IdBytes [id.ArrIDLen]byte `json:"idBytes"`
-=======
-	ID        string            `json:"id"`
+	ID        id.ID             `json:"id"`
 	Type      string            `json:"type"`
 	Salt      [saltLen]byte     `json:"salt"`
 	IdBytes   [id.ArrIDLen]byte `json:"idBytes"`
 	HexNodeID string            `json:"hexNodeID"`
->>>>>>> 53405cf1
 }
 
 // newIDF creates a new IdFile with the given 32-byte salt and id.ID. An error
@@ -59,11 +52,16 @@
 		ID:      genID,
 		Type:    genID.GetType().String(),
 		Salt:    [saltLen]byte{},
-		IdBytes: genID,
+		IdBytes: [id.ArrIDLen]byte,
+		HexNodeID: genID.HexEncode(),
 	}
 
 	// Copy salt into the IdFile
 	copy(newIDF.Salt[:], salt)
+
+	// Copy ID bytes into the IdFile
+	copy(newIDF.IdBytes[:], genID.Bytes())
+
 
 	return newIDF, nil
 }
@@ -80,7 +78,6 @@
 	return unloadIDF(jsonBytes)
 }
 
-<<<<<<< HEAD
 // unloadIDF unmarshalls the JSON data into an IdFile and returns the id.ID and
 // a 32-byte salt.
 func unloadIDF(data []byte) ([]byte, id.ID, error) {
@@ -88,15 +85,6 @@
 	var idf *IdFile
 	if err := json.Unmarshal(data, &idf); err != nil {
 		return nil, id.ID{}, errors.Errorf(unmarshalErr, err)
-=======
-// LoadIDF creates an IdFile object with the provided values and
-// marshals it into JSON bytes ready to be written to a file.
-func LoadIDF(filePath string, salt []byte, genID *id.ID) error {
-	// Generate new IdFile object
-	idf, err := newIDF(salt, genID)
-	if err != nil {
-		return errors.Errorf("Failed to create new IDF: %v", err)
->>>>>>> 53405cf1
 	}
 
 	return idf.Salt[:], idf.ID, nil
@@ -119,8 +107,8 @@
 	return err
 }
 
-// loadIDF creates an IdFile from the salt and id.ID and returns it JSON
-// encoded.
+// loadIDF creates an IdFile from the salt and id.ID and returns its JSON
+// encoding.
 func loadIDF(salt []byte, genID id.ID) ([]byte, error) {
 	// Generate new IdFile object
 	idf, err := newIDF(salt, genID)
@@ -128,37 +116,8 @@
 		return nil, err
 	}
 
-<<<<<<< HEAD
 	// Marshal the IDF into JSON bytes
 	idfJSON, err := json.Marshal(idf)
-=======
-	// Create the new, empty IDF
-	newIDF := &IdFile{}
-
-	// Copy salt byte slice into IDF salt array
-	copy(newIDF.Salt[:], salt)
-
-	// Copy marshaled ID byte slice into IDF ID array
-	copy(newIDF.IdBytes[:], genID.Marshal())
-
-	// Set the IDF type
-	newIDF.Type = genID.GetType().String()
-
-	// Set the ID string
-	newIDF.ID = genID.String()
-
-	// Set the hex node ID
-	newIDF.HexNodeID = genID.HexEncode()
-
-	return newIDF, nil
-}
-
-// writeIDF creates an ID file (IDF) at the given path with the given JSON data.
-// Errors are returned if an error occurs making directories or files.
-func writeIDF(filePath string, jsonData []byte) error {
-	// Create new ID file
-	err := utils.WriteFile(filePath, jsonData, utils.FilePerms, utils.DirPerms)
->>>>>>> 53405cf1
 	if err != nil {
 		return nil, errors.Errorf(marshalErr, err)
 	}
