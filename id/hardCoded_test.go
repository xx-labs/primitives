////////////////////////////////////////////////////////////////////////////////
// Copyright © 2022 xx foundation                                             //
//                                                                            //
// Use of this source code is governed by a license that can be found in the  //
// LICENSE file.                                                              //
////////////////////////////////////////////////////////////////////////////////

package id

import (
	"testing"
)

// Tests that GetHardCodedIDs returns all the hard coded IDs in the order that
// they were added.
func TestGetHardCodedIDs(t *testing.T) {
	expectedIDs := []*ID{&Permissioning, &Authorizer, &NotificationBot, &TempGateway,
		&ZeroUser, &DummyUser, &UDB, &ClientRegistration}

	for i, testID := range GetHardCodedIDs() {
<<<<<<< HEAD
		if !expectedIDs[i].Equal(testID) {
=======
		if !expectedIDs[i].Cmp(testID) {
>>>>>>> 86ea5c08
			t.Errorf("GetHardCodedIDs did not return the expected ID at "+
				"index %d.\nexepcted: %v\nrecieved: %v",
				i, expectedIDs[i], testID)
		}
	}
}

// Tests that CollidesWithHardCodedID returns false when none of the test IDs
// collide with the hard coded IDs.
func TestCollidesWithHardCodedID_HappyPath(t *testing.T) {
	testIDs := []*ID{
		NewIdFromString("Test1", Generic, t),
		NewIdFromString("Test2", Gateway, t),
		NewIdFromString("Test3", Node, t),
		NewIdFromString("Test4", User, t),
		NewIdFromString("Test4", Group, t),
	}

	for _, testID := range testIDs {
		if CollidesWithHardCodedID(testID) {
			t.Errorf("CollidesWithHardCodedID found collision when none "+
				"should exist.\ncolliding ID: %v", testID)
		}
	}
}

// Tests that CollidesWithHardCodedID returns true when checking if hard coded
// IDs collide.
func TestCollidesWithHardCodedID_True(t *testing.T) {
	testIDs := []*ID{&Permissioning, &Authorizer, &NotificationBot, &TempGateway,
		&ZeroUser, &DummyUser, &UDB, &ClientRegistration}

	for _, testID := range testIDs {
		if !CollidesWithHardCodedID(testID) {
			t.Errorf("CollidesWithHardCodedID did not find a collision when "+
				"one should exist.\ncolliding ID: %v", testID)
		}
	}
}<|MERGE_RESOLUTION|>--- conflicted
+++ resolved
@@ -18,13 +18,9 @@
 		&ZeroUser, &DummyUser, &UDB, &ClientRegistration}
 
 	for i, testID := range GetHardCodedIDs() {
-<<<<<<< HEAD
 		if !expectedIDs[i].Equal(testID) {
-=======
-		if !expectedIDs[i].Cmp(testID) {
->>>>>>> 86ea5c08
 			t.Errorf("GetHardCodedIDs did not return the expected ID at "+
-				"index %d.\nexepcted: %v\nrecieved: %v",
+				"index %d.\nexepcted: %s\nrecieved: %s",
 				i, expectedIDs[i], testID)
 		}
 	}
