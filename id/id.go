////////////////////////////////////////////////////////////////////////////////
// Copyright © 2020 xx network SEZC                                           //
//                                                                            //
// Use of this source code is governed by a license that can be found in the  //
// LICENSE file                                                               //
////////////////////////////////////////////////////////////////////////////////

// Package id contains the generic ID type, which is a byte array that
// represents an entity ID. The first bytes in the array contain the actual ID
// data while the last byte contains the ID type, which is either generic,
// gateway, node, user, or group. IDs can be hard coded or generated using a
// cryptographic function found in crypto.
package id

import (
	"bytes"
	"encoding/base64"
	"encoding/binary"
	"encoding/json"
	"encoding/hex"
	"encoding/json"
	"github.com/pkg/errors"
	"io"
	"regexp"
	"testing"
)

// ID data sizes
const (
	// dataLen is the length of the ID data in bytes.
	dataLen  = 32

	// ArrIDLen is the length of the full ID array in bytes.
	ArrIDLen = dataLen + 1

	// Alphanumeric contains the regular expression to search for an
	// alphanumeric string.
	Alphanumeric string = "^[a-zA-Z0-9]+$"
)

// regexAlphanumeric is the regex for searching for an alphanumeric string.
var regexAlphanumeric = regexp.MustCompile(Alphanumeric)

// Error strings
const (
	unmarshalLenErr   = "ID Unmarshal: length of data %d != %d expected"
	readerErr         = "NewRandomID: failed to generate random bytes: %+v"
	fromBytesTestErr  = "NewIdFromBytes can only be used for testing."
	fromStringTestErr = "NewIdFromString can only be used for testing."
	fromUintTestErr   = "NewIdFromUInt can only be used for testing."
	fromUintsTestErr  = "NewIdFromUInts can only be used for testing."
)

// ID is a fixed-length array containing data that services as an identifier for
// entities. The first 32 bytes hold the ID data while the last byte holds the
// type, which describes the type of entity the ID belongs to.
type ID [ArrIDLen]byte

// Marshal returns the ID bytes in wire format.
func (id ID) Marshal() []byte {
	return id.Bytes()
}

// Unmarshal unmarshalls the ID wire format into an ID object.
func Unmarshal(buff []byte) (ID, error) {
	// Return an error if the provided data is not the correct length
	if len(buff) != ArrIDLen {
		return ID{}, errors.Errorf(unmarshalLenErr, len(buff), ArrIDLen)
	}

	return makeID(buff), nil
}

// Bytes returns a copy of an ID as a byte slice. Note that Bytes is used by
// Marshal and any changes made here will affect how Marshal functions.
func (id ID) Bytes() []byte {
	return id[:]
}

// String returns the base 64 string encoding of an ID. This functions satisfies
// the fmt.Stringer interface.
func (id ID) String() string {
	return base64.StdEncoding.EncodeToString(id.Bytes())
}

// GetType returns the ID's type (last byte of the array).
func (id ID) GetType() Type {
	return Type(id[ArrIDLen-1])
}

// SetType returns a copy of the ID with the specified ID type set.
func (id ID) SetType(t Type) ID {
	newID := id
	newID[ArrIDLen-1] = byte(t)
	return newID
}

// Cmp returns an integer comparing two ID objects lexicographically.Return 0 if
// id == x, -1 if id < x, and +1 if id > x.
func (id ID) Cmp(x ID) int {
	return bytes.Compare(id.Bytes(), x.Bytes())
}

<<<<<<< HEAD
// NewRandomID generates a random ID using the passed in io.Reader r and sets
// the ID to Type t. If the base64 string of the generated ID does not begin
// with an alphanumeric character, then another ID is generated until the
// encoding begins with an alphanumeric character.
func NewRandomID(r io.Reader, t Type) (ID, error) {
=======
// UnmarshalJSON is part of the json.Unmarshaler interface and allows IDs to be
// marshaled into JSON.
func (id *ID) UnmarshalJSON(b []byte) error {
	var buff []byte
	if err := json.Unmarshal(b, &buff); err != nil {
		return err
	}

	newID, err := Unmarshal(buff)
	if err != nil {
		return err
	}

	*id = *newID

	return nil
}

// MarshalJSON is part of the json.Marshaler interface and allows IDs to be
// marshaled into JSON.
func (id ID) MarshalJSON() ([]byte, error) {
	return json.Marshal(id.Marshal())
}

// NewRandomID generates a random ID using the passed in io.Reader r
// and sets the ID to Type t. If the base64 string of the generated
// ID does not begin with an alphanumeric character, then another ID
// is generated until the encoding begins with an alphanumeric character.
func NewRandomID(r io.Reader, t Type) (*ID, error) {
>>>>>>> b292d1ae
	for {
		// Generate random bytes
		idBytes := make([]byte, ArrIDLen)
		if _, err := r.Read(idBytes); err != nil {
			return ID{}, errors.Errorf(readerErr, err)
		}

		// Create ID from bytes and set the type
		id := makeID(idBytes).SetType(t)

		// Avoid the first character being a special character
		base64Id := id.String()
		if regexAlphanumeric.MatchString(string(base64Id[0])) {
			return id, nil
		}
	}

}

// UnmarshalJSON is part of the json.Unmarshaler interface and allows IDs to be
// marshaled into JSON.
func (id *ID) UnmarshalJSON(b []byte) error {
	var buff []byte
	if err := json.Unmarshal(b, &buff); err != nil {
		return err
	}

	newID, err := Unmarshal(buff)
	if err != nil {
		return err
	}

	*id = newID

	return nil
}

// MarshalJSON is part of the json.Marshaler interface and allows IDs to be
// marshaled into JSON.
func (id ID) MarshalJSON() ([]byte, error) {
	return json.Marshal(id.Marshal())
}

// NewIdFromBytes creates a new ID from the supplied byte slice. It is similar
// to Unmarshal but does not do any error checking. If the data is longer than
// ArrIDLen, then it is truncated. If it is shorter, then the remaining bytes
// are filled with zeroes. This function is for testing purposes only.
func NewIdFromBytes(buff []byte, x interface{}) ID {
	// Ensure that this function is only run in testing environments
	switch x.(type) {
	case *testing.T, *testing.M, *testing.B, *testing.PB:
	default:
		panic(fromBytesTestErr)
	}

	return makeID(buff)
}

// NewIdFromString creates a new ID from the given string and type. If the
// string is longer than dataLen, then it is truncated. If it is shorter, then
// the remaining bytes are filled with zeroes. This function is for testing
// purposes only.
func NewIdFromString(idString string, t Type, x interface{}) ID {
	// Ensure that this function is only run in testing environments
	switch x.(type) {
	case *testing.T, *testing.M, *testing.B, *testing.PB:
		break
	default:
		panic(fromStringTestErr)
	}

	// Create a new ID from the string and set the type
	return NewIdFromBytes([]byte(idString), x).SetType(t)
}

// NewIdFromUInt converts the specified uint64 into bytes and returns a new ID
// based off it with the specified ID type. The remaining space of the array is
// filled with zeros. This function is for testing purposes only.
func NewIdFromUInt(idUInt uint64, t Type, x interface{}) ID {
	// Ensure that this function is only run in testing environments
	switch x.(type) {
	case *testing.T, *testing.M, *testing.B:
		break
	default:
		panic(fromUintTestErr)
	}
	// Convert the uints to bytes
	var id ID
	binary.BigEndian.PutUint64(id[:], idUInt)

	// Set ID type and return
	return id.SetType(t)
}

// HexEncode encodes the ID to a hexadecimal string without 33rd type byte.
func (id *ID) HexEncode() string {
	return "0x" + hex.EncodeToString(id.Bytes()[:32])
}

// NewIdFromUInts converts the specified uint64 array into bytes and returns a
// new ID based off it with the specified ID type. Unlike NewIdFromUInt, the
// four uint64s provided fill the entire ID array. This function is for testing
// purposes only.
func NewIdFromUInts(idUInts [4]uint64, t Type, x interface{}) ID {
	// Ensure that this function is only run in testing environments
	switch x.(type) {
	case *testing.T, *testing.M, *testing.B:
		break
	default:
		panic(fromUintsTestErr)
	}

	// Convert the uints to bytes
	var id ID
	for i, idUint := range idUInts {
		binary.BigEndian.PutUint64(id[i*8:], idUint)
	}

	// Set ID type and return
	return id.SetType(t)
}

// makeID creates a new ID from the buffer.
func makeID(buff []byte) ID {
	var id ID
	copy(id[:], buff)
	return id
}<|MERGE_RESOLUTION|>--- conflicted
+++ resolved
@@ -101,13 +101,30 @@
 	return bytes.Compare(id.Bytes(), x.Bytes())
 }
 
-<<<<<<< HEAD
 // NewRandomID generates a random ID using the passed in io.Reader r and sets
 // the ID to Type t. If the base64 string of the generated ID does not begin
 // with an alphanumeric character, then another ID is generated until the
 // encoding begins with an alphanumeric character.
 func NewRandomID(r io.Reader, t Type) (ID, error) {
-=======
+	for {
+		// Generate random bytes
+		idBytes := make([]byte, ArrIDLen)
+		if _, err := r.Read(idBytes); err != nil {
+			return ID{}, errors.Errorf(readerErr, err)
+		}
+
+		// Create ID from bytes and set the type
+		id := makeID(idBytes).SetType(t)
+
+		// Avoid the first character being a special character
+		base64Id := id.String()
+		if regexAlphanumeric.MatchString(string(base64Id[0])) {
+			return id, nil
+		}
+	}
+
+}
+
 // UnmarshalJSON is part of the json.Unmarshaler interface and allows IDs to be
 // marshaled into JSON.
 func (id *ID) UnmarshalJSON(b []byte) error {
@@ -121,55 +138,6 @@
 		return err
 	}
 
-	*id = *newID
-
-	return nil
-}
-
-// MarshalJSON is part of the json.Marshaler interface and allows IDs to be
-// marshaled into JSON.
-func (id ID) MarshalJSON() ([]byte, error) {
-	return json.Marshal(id.Marshal())
-}
-
-// NewRandomID generates a random ID using the passed in io.Reader r
-// and sets the ID to Type t. If the base64 string of the generated
-// ID does not begin with an alphanumeric character, then another ID
-// is generated until the encoding begins with an alphanumeric character.
-func NewRandomID(r io.Reader, t Type) (*ID, error) {
->>>>>>> b292d1ae
-	for {
-		// Generate random bytes
-		idBytes := make([]byte, ArrIDLen)
-		if _, err := r.Read(idBytes); err != nil {
-			return ID{}, errors.Errorf(readerErr, err)
-		}
-
-		// Create ID from bytes and set the type
-		id := makeID(idBytes).SetType(t)
-
-		// Avoid the first character being a special character
-		base64Id := id.String()
-		if regexAlphanumeric.MatchString(string(base64Id[0])) {
-			return id, nil
-		}
-	}
-
-}
-
-// UnmarshalJSON is part of the json.Unmarshaler interface and allows IDs to be
-// marshaled into JSON.
-func (id *ID) UnmarshalJSON(b []byte) error {
-	var buff []byte
-	if err := json.Unmarshal(b, &buff); err != nil {
-		return err
-	}
-
-	newID, err := Unmarshal(buff)
-	if err != nil {
-		return err
-	}
-
 	*id = newID
 
 	return nil
