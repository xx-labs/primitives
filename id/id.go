--- conflicted
+++ resolved
@@ -181,15 +181,9 @@
 	return []byte(base64.RawStdEncoding.EncodeToString(id[:])), nil
 }
 
-<<<<<<< HEAD
 // UnmarshalText unmarshalls the text into an [ID]. This function adheres to the
 // [encoding.TextUnmarshaler] interface. This allows for the JSON unmarshalling
 // of non-referenced IDs in maps (e.g., map[ID]int).
-=======
-// UnmarshalText implements encoding.TextUnmarshaler for
-// json.Unmarshal compatibility
-// This lets you unmarshal it as part of a map, for example.
->>>>>>> 86ea5c08
 func (id ID) UnmarshalText(text []byte) error {
 	idBytes, err := base64.RawStdEncoding.DecodeString(string(text))
 	if err != nil {
@@ -199,7 +193,7 @@
 	return nil
 }
 
-// HexEncode encodes the ID without 33rd type byte.
+// HexEncode encodes the ID without the 33rd type byte.
 func (id *ID) HexEncode() string {
 	return "0x" + hex.EncodeToString(id.Bytes()[:32])
 }
@@ -265,11 +259,7 @@
 	case *testing.T, *testing.M, *testing.B:
 		break
 	default:
-<<<<<<< HEAD
 		jww.FATAL.Panicf("NewIdFromBytes can only be used for testing.")
-=======
-		panic("NewIdFromBytes can only be used for testing.")
->>>>>>> 86ea5c08
 	}
 
 	return copyID(data)
@@ -285,11 +275,7 @@
 	case *testing.T, *testing.M, *testing.B:
 		break
 	default:
-<<<<<<< HEAD
 		jww.FATAL.Panicf("NewIdFromString can only be used for testing.")
-=======
-		panic("NewIdFromString can only be used for testing.")
->>>>>>> 86ea5c08
 	}
 
 	// Convert the string to bytes and create new ID from it
@@ -366,11 +352,7 @@
 	case *testing.T, *testing.M, *testing.B:
 		break
 	default:
-<<<<<<< HEAD
 		jww.FATAL.Panicf("NewIdFromUInt can only be used for testing.")
-=======
-		panic("NewIdFromUInt can only be used for testing.")
->>>>>>> 86ea5c08
 	}
 
 	// Create the new ID
@@ -385,14 +367,6 @@
 	return newID
 }
 
-<<<<<<< HEAD
-=======
-// HexEncode encodes the Id without the 33rd type byte.
-func (id *ID) HexEncode() string {
-	return "0x" + hex.EncodeToString(id.Bytes()[:32])
-}
-
->>>>>>> 86ea5c08
 // NewIdFromUInts converts the specified uint64 array into bytes and returns a
 // new ID based off it with the specified ID type. Unlike NewIdFromUInt, the
 // four uint64s provided fill the entire ID array. This function is for testing
@@ -403,11 +377,7 @@
 	case *testing.T, *testing.M, *testing.B:
 		break
 	default:
-<<<<<<< HEAD
 		jww.FATAL.Panicf("NewIdFromUInts can only be used for testing.")
-=======
-		panic("NewIdFromUInts can only be used for testing.")
->>>>>>> 86ea5c08
 	}
 
 	// Create the new ID
