--- conflicted
+++ resolved
@@ -54,12 +54,7 @@
 
 	if len(eids) != expectedLength {
 		t.Errorf("Unexpected list of ephemeral IDs."+
-<<<<<<< HEAD
-			"\nExpected: %d"+
-			"\nReceived: %d", expectedLength, len(eids))
-=======
 			"\nexpected: %d\nreceived: %d", expectedLength, len(eids))
->>>>>>> 86ea5c08
 	}
 
 	// Test that the time variances are correct
@@ -67,20 +62,12 @@
 		next := i + 1
 		if eids[i].End != eids[next].Start {
 			t.Errorf("The next identity after %d does not start "+
-<<<<<<< HEAD
-				"when the current identity ends: \n end: %s \n start: %s",
-=======
 				"when the current identity ends:\nend: %s\nstart: %s",
->>>>>>> 86ea5c08
 				i, eids[i].End, eids[next].Start)
 		}
 		if int64(eids[i].End.Sub(eids[i].Start)) != Period {
 			t.Errorf("Delta between start and end on %d does not equal the "+
-<<<<<<< HEAD
-				"Period: \n end: %s \n start: %s",
-=======
 				"Period:\nend: %s\nstart: %s",
->>>>>>> 86ea5c08
 				i, eids[i].End, eids[next].Start)
 		}
 	}
@@ -137,13 +124,8 @@
 
 	// Check that the ephemeral Id generated with hardcoded data is a reserved ID
 	if !IsReserved(expectedReservedEID) {
-<<<<<<< HEAD
-		t.Errorf("Expected reserved eid is no longer reserved, " +
-			"\nmay need to find a new ID. Use FindReservedID in this case.")
-=======
 		t.Errorf("Expected reserved eid is no longer reserved; may need to " +
 			"find a new ID. Use FindReservedID in this case.")
->>>>>>> 86ea5c08
 	}
 
 	// Generate an ephemeral ID which given the same input above with the production facing call
