////////////////////////////////////////////////////////////////////////////////
// Copyright © 2022 xx foundation                                             //
//                                                                            //
// Use of this source code is governed by a license that can be found in the  //
// LICENSE file.                                                              //
////////////////////////////////////////////////////////////////////////////////

package ephemeral

import (
	"bytes"
	"crypto"
	"encoding/binary"
<<<<<<< HEAD
	"encoding/json"
=======
>>>>>>> ba48a335
	"math"
	"strconv"
	"testing"
	"time"

	_ "golang.org/x/crypto/blake2b"

	"gitlab.com/xx_network/crypto/csprng"
	"gitlab.com/xx_network/primitives/id"
)

// Unit test for GetId
func TestGetId(t *testing.T) {
	testId := id.NewIdFromString("zezima", id.User, t)
	eid, _, _, err := GetId(testId, 99, time.Now().UnixNano())
	if err == nil {
		t.Error("Should error with size > 64")
	}
	eid, _, _, err = GetId(testId, 16, time.Now().Unix())
	if err != nil {
		t.Errorf("Failed to create ephemeral ID: %+v", err)
	}
	t.Log(eid)
}

// Unit test for GetIdsByRange
func TestGetIdByRange(t *testing.T) {
	testId := id.NewIdFromString("zezima", id.User, t)
	eids, err := GetIdsByRange(testId, 99, time.Now(), 25)
	if err == nil {
		t.Error("Should error with size > 64")
	}
	duration := 7 * 24 * time.Hour

	eids, err = GetIdsByRange(testId, 16, time.Now(), duration)
	if err != nil {
		t.Errorf("Failed to create ephemeral ID: %+v", err)
	}
	expectedLength := int(int64(duration)/Period) + 1

	if len(eids) != expectedLength {
		t.Errorf("Unexpected list of ephemeral IDs."+
			"\nexpected: %d\nreceived: %d", expectedLength, len(eids))
	}

	// Test that the time variances are correct
	for i := 0; i < len(eids)-1; i++ {
		next := i + 1
		if eids[i].End != eids[next].Start {
			t.Errorf("The next identity after %d does not start "+
				"when the current identity ends:\nend: %s\nstart: %s",
				i, eids[i].End, eids[next].Start)
		}
		if int64(eids[i].End.Sub(eids[i].Start)) != Period {
			t.Errorf("Delta between start and end on %d does not equal the "+
				"Period:\nend: %s\nstart: %s",
				i, eids[i].End, eids[next].Start)
		}
	}
}

func TestGetIntermediaryId(t *testing.T) {
	testId := id.NewIdFromString("zezima", id.User, t)
	iid, err := GetIntermediaryId(testId)
	if err != nil {
		t.Errorf("Failed to get intermediary ID: %+v", err)
	}
	if iid == nil || len(iid) == 0 {
		t.Errorf("iid returned with no data: %+v", iid)
	}
}

func TestGetIdFromIntermediary(t *testing.T) {
	testId := id.NewIdFromString("zezima", id.User, t)
	iid, err := GetIntermediaryId(testId)
	if err != nil {
		t.Errorf("Failed to get intermediary ID: %+v", err)
	}
	eid, _, _, err := GetIdFromIntermediary(iid, 16, time.Now().UnixNano())
	if err != nil {
		t.Errorf("Failed to get ID from intermediary: %+v", err)
	}
	if !bytes.Equal(eid[:6], make([]byte, 6)) {
		t.Errorf("Id was not cleared to proper size: %v", eid)
	}
}

// Check that given precomputed input that should generate a reserved
// ephemeral ID, GetIdFromIntermediary does not generate a reserved Id
func TestGetIdFromIntermediary_Reserved(t *testing.T) {
	// Hardcoded to ensure a collision with a reserved ID
	hardcodedTimestamp := int64(1614199942358373731)
	size := uint(4)
	testId := id.NewIdFromString(strconv.Itoa(41), id.User, t)

	// Intermediary ID expected to generate a reserved ephemeral ID
	iid, err := GetIntermediaryId(testId)
	if err != nil {
		t.Errorf("Failed to get intermediary ID: %+v", err)
	}
	// Generate an ephemeral Id given the input above. This specific
	// call does not check if the outputted Id is reserved
	salt, _, _ := getRotationSalt(iid, hardcodedTimestamp)
	b2b := crypto.BLAKE2b_256.New()
	expectedReservedEID, err := getIdFromIntermediary(b2b, iid, salt, size)
	if err != nil {
		t.Errorf("Failed to get ID from intermediary: %+v", err)
	}

	// Check that the ephemeral Id generated with hardcoded data is a reserved ID
	if !IsReserved(expectedReservedEID) {
		t.Errorf("Expected reserved eid is no longer reserved; may need to " +
			"find a new ID. Use FindReservedID in this case.")
	}

	// Generate an ephemeral ID which given the same input above with the
	// production facing call
	eid, _, _, err := GetIdFromIntermediary(iid, size, hardcodedTimestamp)
	if err != nil {
		t.Errorf("Failed to get id from intermediary: %+v", err)
	}

	// Check that the ephemeralID generated is not reserved.
	if IsReserved(eid) {
		t.Errorf("Ephemeral ID generated should not be reserved!"+
			"\nReserved IDs: %v"+
			"\nGenerated ID: %v", ReservedIDs, eid)
	}

}

// Will find a reserved ephemeral ID and returns the associated intermediary ID.
func FindReservedID(size uint, timestamp int64, t *testing.T) []byte {
	b2b := crypto.BLAKE2b_256.New()

	// Loops through until a reserved ID is found
	counter := 0
	for {
		testId := id.NewIdFromString(strconv.Itoa(counter), id.User, t)
		iid, err := GetIntermediaryId(testId)
		if err != nil {
			t.Errorf("Failed to get intermediary id: %+v", err)
		}

		// Generate an ephemeral ID
		salt, _, _ := getRotationSalt(iid, timestamp)
		eid, err := getIdFromIntermediary(b2b, iid, salt, size)
		if err != nil {
			t.Errorf("Failed to get id from intermediary: %+v", err)
		}

		// Check if ephemeral ID is reserved exit
		if IsReserved(eid) {
			t.Logf("Found input which generates a reserved id. Input as follows."+
				"\nSize: %d"+
				"\nTimestamp: %d"+
				"\nTestID: %v"+
				"\nTestID generated using the following line of code: "+
				"\ntestId := id.NewIdFromString(strconv.Itoa(%d), id.User, t)",
				size, timestamp, testId, counter)
			return iid
		}
		// Increment the counter
		counter++
	}
}

func TestId_Clear(t *testing.T) {
	eid := Id{}
	dummyData := []byte{201, 99, 103, 45, 68, 2, 56, 7}
	copy(eid[:], dummyData)

	newEid := eid.Clear(uint(64))
	var ok bool
	if bytes.Map(func(r rune) rune { ok = ok || r == 0; return r }, eid[:]); ok {
		t.Errorf("Bytes were cleared from max size ID: %+v", newEid)
	}

	newEid = eid.Clear(16)
<<<<<<< HEAD
	if !bytes.Equal(newEid[:6], make([]byte, 6)) {
		t.Errorf("Proper bits were not cleared from size 16 ID: %v", newEid)
	}
	if bytes.Equal(eid[:6], make([]byte, 6)) {
		t.Errorf("Bits were cleared from original ID: %v", eid)
	}
	if !bytes.Equal(eid[6:8], newEid[6:8]) {
		t.Errorf("Proper bits do not match in IDs.\noriginal: %v\ncleared:  %v",
=======
	if newEid[0] != 0 || newEid[1] != 0 || newEid[2] != 0 || newEid[3] != 0 || newEid[4] != 0 || newEid[5] != 0 {
		t.Errorf("Proper bits were not cleared from size 16 ID: %+v", newEid)
	}
	if eid[0] == 0 && eid[1] == 0 && eid[2] == 0 && eid[3] == 0 && eid[4] == 0 && eid[5] == 0 {
		t.Errorf("Bits were cleared from original ID: %+v", eid)
	}
	if newEid[6] != eid[6] && newEid[7] != eid[7] {
		t.Errorf("Proper bits do not match in IDs.\noriginal: %+v\ncleared:  %+v",
>>>>>>> ba48a335
			eid, newEid)
	}
}

func TestId_Fill(t *testing.T) {
	var eid Id
	dummyData := []byte{201, 99, 103, 45, 68, 2, 56, 7}
	copy(eid[:], dummyData)

	eid = eid.Clear(uint(64))
	newEid, err := eid.Fill(uint(64), csprng.NewSystemRNG())
	if err != nil {
		t.Errorf("Failed to fill ID: %+v", err)
	}
	for i, r := range newEid[:] {
		if r != eid[i] {
<<<<<<< HEAD
			t.Errorf("Fill changed bits in max size ID (%d)."+
				"\noriginal: %v\nnew:      %+v", i, eid, newEid)
=======
			t.Errorf("Fill changed bits in max size ID."+
				"\noriginal: %+v\nnew:      %+v", eid, newEid)
>>>>>>> ba48a335
		}
	}

	eid = eid.Clear(16)
	newEid, err = eid.Fill(16, csprng.NewSystemRNG())
	if err != nil {
		t.Errorf("Failed to fill ID: %+v", err)
	}
<<<<<<< HEAD
	if bytes.Equal(newEid[:6], eid[:6]) {
		t.Errorf("Proper bits were not filled from size 16 ID %v", newEid)
	}
	if !bytes.Equal(newEid[6:8], eid[6:8]) {
		t.Errorf("Proper bits do not match in IDs.\noriginal: %v\ncleared:  %v",
=======
	if newEid[0] == eid[0] || newEid[1] == eid[1] || newEid[2] == eid[2] || newEid[3] == eid[3] ||
		newEid[4] == eid[4] || newEid[5] == eid[5] {
		t.Errorf("Proper bits were not filled from size 16 ID: %+v", newEid)
	}
	if newEid[6] != eid[6] && newEid[7] != eid[7] {
		t.Errorf("Proper bits do not match in IDs.\noriginal: %+v\ncleared:  %+v",
>>>>>>> ba48a335
			eid, newEid)
	}
}

func TestGetRotationSalt(t *testing.T) {
	ts := time.Now().UnixNano()
	idHash, err := GetIntermediaryId(id.NewIdFromString("zezima", id.User, t))
	if err != nil {
		t.Errorf("Failed to get intermediary id hash: %+v", err)
	}
	salt1, _, _ := getRotationSalt(idHash, ts)
	ts += (12 * time.Hour).Nanoseconds()
	salt2, _, _ := getRotationSalt(idHash, ts)
	ts += (12 * time.Hour).Nanoseconds()
	salt3, _, _ := getRotationSalt(idHash, ts)
	if bytes.Compare(salt1, salt2) == 0 && bytes.Compare(salt2, salt3) == 0 {
		t.Error("Salt did not change as timestamp increased w/ Period of one day")
	}
	t.Logf("First: %+v\tSecond: %+v\nThird: %+v\n", salt1, salt2, salt3)
}

// Unit test for UInt64 method on ephemeral ID
func TestId_UInt64(t *testing.T) {
	testId := id.NewIdFromString("zezima", id.User, t)
	eid, _, _, err := GetId(testId, 16, time.Now().Unix())
	if err != nil {
		t.Errorf("Failed to create ephemeral ID: %+v", err)
	}
	ueid := eid.UInt64()
	var b [8]byte
	binary.BigEndian.PutUint64(b[:], ueid)
	if bytes.Compare(b[:], eid[:]) != 0 {
		t.Error("UInt64 conversion is wrong")
	}
}

// Test the int64 conversion from ephemeral ID
func TestId_Int64(t *testing.T) {
	testId := id.NewIdFromString("zezima", id.User, t)
	eid, _, _, err := GetId(testId, 16, time.Now().Unix())
	if err != nil {
		t.Errorf("Failed to create ephemeral ID: %+v", err)
	}
	eid, err = eid.Fill(16, csprng.NewSystemRNG())
	if err != nil {
		t.Errorf("Failed to fill ephemeral ID: %+v", err)
	}
	var maxUint64Id Id
	binary.BigEndian.PutUint64(maxUint64Id[:], math.MaxUint64)
	if maxUint64Id.Int64() != math.MinInt64 {
		t.Error("Did not properly convert from uint to int")
		t.Error(maxUint64Id.Int64())
	}

	zerouint64Id := Id{}
	binary.BigEndian.PutUint64(zerouint64Id[:], 0)
	if zerouint64Id.Int64() != 0 {
		t.Error("Did not properly convert a zero id to id and back")
		t.Error(zerouint64Id.Int64())
	}
}

// Unit test for ephemeral ID load function
func TestMarshal(t *testing.T) {
	testId := id.NewIdFromString("zezima", id.User, t)
	eid, _, _, err := GetId(testId, 16, time.Now().Unix())
	if err != nil {
		t.Errorf("Failed to create ephemeral ID: %+v", err)
	}
	eid, err = eid.Fill(16, csprng.NewSystemRNG())
	if err != nil {
		t.Errorf("Failed to fill ephemeral ID: %+v", err)
	}
	eid2, err := Marshal(eid[:])
	if err != nil {
		t.Errorf("Failed to marshal id from bytes")
	}
	if bytes.Compare(eid[:], eid2[:]) != 0 {
		t.Errorf("Failed to load ephermeral ID from bytes."+
<<<<<<< HEAD
			"\noriginal: %v\nloaded:   %v", eid, eid2)
=======
			"\noriginal: %+v\nloaded:   %+v", eid, eid2)
>>>>>>> ba48a335
	}

	_, err = Marshal(nil)
	if err == nil {
		t.Error("nil data should return an error when marshaled")
	}

	_, err = Marshal([]byte("Test"))
	if err == nil {
		t.Error("Data < size 8 should return an error when marshalled")
	}
}

// Tests that an Id can be JSON marshalled and unmarshalled.
func TestId_JSONMarshalUnmarshal(t *testing.T) {
	testID := id.NewIdFromString("zezima", id.User, t)
	expected, _, _, err := GetId(testID, 16, time.Now().Unix())

	data, err := json.Marshal(expected)
	if err != nil {
		t.Errorf("Failed to JSON marshal %T: %+v", expected, err)
	}

	var eid Id
	err = json.Unmarshal(data, &eid)
	if err != nil {
		t.Errorf("Failed to JSON umarshal %T: %+v", eid, err)
	}

	if expected != eid {
		t.Errorf("Marshalled and unamrshalled Id does not match expected."+
			"\nexpected: %s\nreceived: %s", expected, eid)
	}
}<|MERGE_RESOLUTION|>--- conflicted
+++ resolved
@@ -11,10 +11,7 @@
 	"bytes"
 	"crypto"
 	"encoding/binary"
-<<<<<<< HEAD
 	"encoding/json"
-=======
->>>>>>> ba48a335
 	"math"
 	"strconv"
 	"testing"
@@ -83,7 +80,7 @@
 		t.Errorf("Failed to get intermediary ID: %+v", err)
 	}
 	if iid == nil || len(iid) == 0 {
-		t.Errorf("iid returned with no data: %+v", iid)
+		t.Errorf("iid returned with no data: %v", iid)
 	}
 }
 
@@ -190,11 +187,10 @@
 	newEid := eid.Clear(uint(64))
 	var ok bool
 	if bytes.Map(func(r rune) rune { ok = ok || r == 0; return r }, eid[:]); ok {
-		t.Errorf("Bytes were cleared from max size ID: %+v", newEid)
+		t.Errorf("Bytes were cleared from max size ID: %v", newEid)
 	}
 
 	newEid = eid.Clear(16)
-<<<<<<< HEAD
 	if !bytes.Equal(newEid[:6], make([]byte, 6)) {
 		t.Errorf("Proper bits were not cleared from size 16 ID: %v", newEid)
 	}
@@ -203,16 +199,6 @@
 	}
 	if !bytes.Equal(eid[6:8], newEid[6:8]) {
 		t.Errorf("Proper bits do not match in IDs.\noriginal: %v\ncleared:  %v",
-=======
-	if newEid[0] != 0 || newEid[1] != 0 || newEid[2] != 0 || newEid[3] != 0 || newEid[4] != 0 || newEid[5] != 0 {
-		t.Errorf("Proper bits were not cleared from size 16 ID: %+v", newEid)
-	}
-	if eid[0] == 0 && eid[1] == 0 && eid[2] == 0 && eid[3] == 0 && eid[4] == 0 && eid[5] == 0 {
-		t.Errorf("Bits were cleared from original ID: %+v", eid)
-	}
-	if newEid[6] != eid[6] && newEid[7] != eid[7] {
-		t.Errorf("Proper bits do not match in IDs.\noriginal: %+v\ncleared:  %+v",
->>>>>>> ba48a335
 			eid, newEid)
 	}
 }
@@ -229,13 +215,8 @@
 	}
 	for i, r := range newEid[:] {
 		if r != eid[i] {
-<<<<<<< HEAD
 			t.Errorf("Fill changed bits in max size ID (%d)."+
-				"\noriginal: %v\nnew:      %+v", i, eid, newEid)
-=======
-			t.Errorf("Fill changed bits in max size ID."+
-				"\noriginal: %+v\nnew:      %+v", eid, newEid)
->>>>>>> ba48a335
+				"\noriginal: %v\nnew:      %v", i, eid, newEid)
 		}
 	}
 
@@ -244,20 +225,11 @@
 	if err != nil {
 		t.Errorf("Failed to fill ID: %+v", err)
 	}
-<<<<<<< HEAD
 	if bytes.Equal(newEid[:6], eid[:6]) {
 		t.Errorf("Proper bits were not filled from size 16 ID %v", newEid)
 	}
 	if !bytes.Equal(newEid[6:8], eid[6:8]) {
 		t.Errorf("Proper bits do not match in IDs.\noriginal: %v\ncleared:  %v",
-=======
-	if newEid[0] == eid[0] || newEid[1] == eid[1] || newEid[2] == eid[2] || newEid[3] == eid[3] ||
-		newEid[4] == eid[4] || newEid[5] == eid[5] {
-		t.Errorf("Proper bits were not filled from size 16 ID: %+v", newEid)
-	}
-	if newEid[6] != eid[6] && newEid[7] != eid[7] {
-		t.Errorf("Proper bits do not match in IDs.\noriginal: %+v\ncleared:  %+v",
->>>>>>> ba48a335
 			eid, newEid)
 	}
 }
@@ -276,7 +248,7 @@
 	if bytes.Compare(salt1, salt2) == 0 && bytes.Compare(salt2, salt3) == 0 {
 		t.Error("Salt did not change as timestamp increased w/ Period of one day")
 	}
-	t.Logf("First: %+v\tSecond: %+v\nThird: %+v\n", salt1, salt2, salt3)
+	t.Logf("First:  %v\tSecond: %v\nThird:  %v\n", salt1, salt2, salt3)
 }
 
 // Unit test for UInt64 method on ephemeral ID
@@ -337,11 +309,7 @@
 	}
 	if bytes.Compare(eid[:], eid2[:]) != 0 {
 		t.Errorf("Failed to load ephermeral ID from bytes."+
-<<<<<<< HEAD
 			"\noriginal: %v\nloaded:   %v", eid, eid2)
-=======
-			"\noriginal: %+v\nloaded:   %+v", eid, eid2)
->>>>>>> ba48a335
 	}
 
 	_, err = Marshal(nil)
