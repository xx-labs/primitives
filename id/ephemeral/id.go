package ephemeral

import (
	"bytes"
	"crypto"
	"encoding/binary"
	"fmt"
	"github.com/pkg/errors"
	"gitlab.com/xx_network/primitives/id"
	"io"
	"math"
	"time"
)

var period = int64(time.Hour * 24)
var numOffsets int64 = 1 << 16
var nsPerOffset = period / numOffsets

var ReservedIDs = []Id{{0, 0, 0, 0, 0, 0, 0, 0}}

// Ephemeral ID type alias
type Id [8]byte

// Ephemeral Id object which contains the ID
// and the start and end time for the salt window
type ProtoIdentity struct {
	Id    Id
	Start time.Time
	End   time.Time
}

// Return ephemeral ID as a uint64
func (eid *Id) UInt64() uint64 {
	return binary.BigEndian.Uint64(eid[:])
}

// Return ephemeral ID as an int64
func (eid *Id) Int64() int64 {
	ux := binary.BigEndian.Uint64(eid[:])
	x := int64(ux >> 1)
	if ux&1 != 0 {
		x = ^x
	}
	return x
}

// Clear an ID down to the correct size
func (eid Id) Clear(size uint) Id {
	newId := Id{}
	var mask uint64 = math.MaxUint64 >> (64 - size)
	maskedId := binary.BigEndian.Uint64(eid[:]) & mask
	binary.BigEndian.PutUint64(newId[:], maskedId)
	return newId
}

// Fill cleared bits of an ID with random data from passed in rng
// Accepts the size of the ID in bits & an RNG reader
func (eid Id) Fill(size uint, rng io.Reader) (Id, error) {
	newId := Id{}
	rand := Id{}
	_, err := rng.Read(rand[:])
	if err != nil {
		return Id{}, err
	}
	var mask uint64 = math.MaxUint64 << size
	maskedRand := mask & binary.BigEndian.Uint64(rand[:])
	maskedEid := maskedRand | binary.BigEndian.Uint64(eid[:])
	binary.BigEndian.PutUint64(newId[:], maskedEid)
	return newId, nil
}

// Load an ephemeral ID from raw bytes
func Marshal(data []byte) (Id, error) {
	if len(data) > len(Id{}) || len(data) < len(Id{}) || data == nil {
		return Id{}, errors.New(fmt.Sprintf("Ephemeral ID must be of size %d", len(Id{})))
	}
	eid := Id{}
	copy(eid[:], data)
	return eid, nil
}

// GetIdsByRange returns ephemeral IDs based on passed in ID and a time range
// Accepts an ID, ID size in bits, timestamp in nanoseconds and a time range
// returns a list of ephemeral IDs
func GetIdsByRange(id *id.ID, size uint, timestamp time.Time,
	timeRange time.Duration) ([]ProtoIdentity, error) {

	if size > 64 {
		return []ProtoIdentity{}, errors.New("Cannot generate ID with size > 64")
	}

	iid, err := GetIntermediaryId(id)
	if err != nil {
		return []ProtoIdentity{}, err
	}

	var idList []ProtoIdentity
	timeStop := timestamp.Add(timeRange)

	for timeStop.After(timestamp) {

		newId, start, end, err := GetIdFromIntermediary(iid, size, timestamp.UnixNano())
		if err != nil {
			return []ProtoIdentity{}, err
		}

		idList = append(idList, ProtoIdentity{
			Id:    newId,
			Start: start,
			End:   end,
		})

		//make the timestamp into the next period
		timestamp = end.Add(time.Nanosecond)
	}
	return idList, nil
}

// GetId returns ephemeral ID based on passed in ID
// Accepts an ID, ID size in bits, and timestamp in nanoseconds
// returns ephemeral ID, start & end timestamps for salt window
func GetId(id *id.ID, size uint, timestamp int64) (Id, time.Time, time.Time, error) {
	iid, err := GetIntermediaryId(id)
	if err != nil {
		return Id{}, time.Time{}, time.Time{}, err
	}
	return GetIdFromIntermediary(iid, size, timestamp)
}

// GetIntermediaryId returns an intermediary ID for ephemeral ID creation (ID hash)
func GetIntermediaryId(id *id.ID) ([]byte, error) {
	b2b := crypto.BLAKE2b_256.New()
	_, err := b2b.Write(id.Marshal())
	if err != nil {
		return nil, err
	}
	idHash := b2b.Sum(nil)
	return idHash, nil
}

// GetIdFromIntermediary returns the ephemeral ID from intermediary (id hash)
// Accepts an intermediary ephemeral ID, ID size in bits, and timestamp in nanoseconds
// returns ephemeral ID, start & end timestamps for salt window
func GetIdFromIntermediary(iid []byte, size uint, timestamp int64) (Id, time.Time, time.Time, error) {
	b2b := crypto.BLAKE2b_256.New()
	if size > 64 {
		return Id{}, time.Time{}, time.Time{}, errors.New("Cannot generate ID with size > 64")
	}
	salt, start, end := getRotationSalt(iid, timestamp)
<<<<<<< HEAD

	eid := Id{}
	for reserved := true; reserved; reserved = IsReserved(eid) {
		_, err := b2b.Write(iid)
		if err != nil {
			return Id{}, start, end, err
		}
		_, err = b2b.Write(salt)
		if err != nil {
			return Id{}, start, end, err
		}

		copy(eid[:], b2b.Sum(nil))

		cleared := eid.Clear(size)
		copy(eid[:], cleared[:])
	}

=======
	_, err := b2b.Write(iid)
	if err != nil {
		return Id{}, start, end, err
	}
	_, err = b2b.Write(salt)
	if err != nil {
		return Id{}, start, end, err
	}
	eid := Id{}
	copy(eid[:], b2b.Sum(nil))
	cleared := eid.Clear(size)
	copy(eid[:], cleared[:])
>>>>>>> 983054db
	return eid, start, end, nil
}

func IsReserved(eid Id) bool {
	for _, r := range ReservedIDs {
		if bytes.Equal(eid[:], r[:]) {
			return true
		}
	}
	return false
}

// getRotationSalt returns rotation salt based on ID hash and timestamp
func getRotationSalt(idHash []byte, timestamp int64) ([]byte, time.Time, time.Time) {
	hashNum := binary.BigEndian.Uint64(idHash)
	offset := int64((hashNum % uint64(numOffsets)) * uint64(nsPerOffset))
	timestampPhase := timestamp % period
	var start, end int64
	timestampNum := timestamp / period
	var saltNum uint64
	if timestampPhase < offset {
		start = (timestampNum-1)*period + offset
		end = start + period
		saltNum = uint64((timestamp - period) / period)
	} else {
		start = timestampNum*period + offset
		end = start + period
		saltNum = uint64(timestamp / period)
	}
	salt := make([]byte, 8)
	binary.BigEndian.PutUint64(salt, saltNum)
	return salt, time.Unix(0, start), time.Unix(0, end)
}<|MERGE_RESOLUTION|>--- conflicted
+++ resolved
@@ -147,7 +147,6 @@
 		return Id{}, time.Time{}, time.Time{}, errors.New("Cannot generate ID with size > 64")
 	}
 	salt, start, end := getRotationSalt(iid, timestamp)
-<<<<<<< HEAD
 
 	eid := Id{}
 	for reserved := true; reserved; reserved = IsReserved(eid) {
@@ -165,21 +164,6 @@
 		cleared := eid.Clear(size)
 		copy(eid[:], cleared[:])
 	}
-
-=======
-	_, err := b2b.Write(iid)
-	if err != nil {
-		return Id{}, start, end, err
-	}
-	_, err = b2b.Write(salt)
-	if err != nil {
-		return Id{}, start, end, err
-	}
-	eid := Id{}
-	copy(eid[:], b2b.Sum(nil))
-	cleared := eid.Clear(size)
-	copy(eid[:], cleared[:])
->>>>>>> 983054db
 	return eid, start, end, nil
 }
 
